routenv  
__pycache__/
Routing - Copy.py
.env
<<<<<<< HEAD
/history.csv
/output.csv
=======
data/ 
>>>>>>> fc093c97
<|MERGE_RESOLUTION|>--- conflicted
+++ resolved
@@ -2,9 +2,4 @@
 __pycache__/
 Routing - Copy.py
 .env
-<<<<<<< HEAD
-/history.csv
-/output.csv
-=======
-data/ 
->>>>>>> fc093c97
+data/ 